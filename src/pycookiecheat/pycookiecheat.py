--- conflicted
+++ resolved
@@ -75,11 +75,7 @@
     """Get settings for getting Chrome/Chromium cookies on OSX.
 
     Args:
-<<<<<<< HEAD
-        browser: Either "Chrome" or "Chromium"
-=======
         browser: Either "Chrome", "Chromium", "Slack", or "Brave"
->>>>>>> ed2dacb0
     Returns:
         Config dictionary for Chrome/Chromium cookie decryption
 
@@ -126,13 +122,6 @@
             f"({keyring_lookup}, {browser}). Please manually verify they "
             "exist in Keychain Access.app"
         )
-<<<<<<< HEAD
-    elif browser.lower() == "chromium":
-        cookie_file = "~/Library/Application Support/Chromium/Default/Cookies"
-    else:
-        raise ValueError("Browser must be either Chrome or Chromium.")
-=======
->>>>>>> ed2dacb0
 
     config = {
         "my_pass": my_pass,
@@ -151,15 +140,6 @@
         Config dictionary for Chrome/Chromium cookie decryption
 
     """
-<<<<<<< HEAD
-    # Verify supported browser, fail early otherwise
-    if browser.lower() == "chrome":
-        cookie_file = "~/.config/google-chrome/Default/Cookies"
-    elif browser.lower() == "chromium":
-        cookie_file = "~/.config/chromium/Default/Cookies"
-    else:
-        raise ValueError("Browser must be either Chrome or Chromium.")
-=======
     # Verify supported browser, fail early otherwise. Mind the capitalization,
     # which is necessary for the password retrieval.
     browser = browser.title()
@@ -176,7 +156,6 @@
             "Browser must be either Chrome, Chromium, Slack, or Brave, "
             "but found {browser}"
         )
->>>>>>> ed2dacb0
 
     # Set the default linux password
     config = {
@@ -202,26 +181,19 @@
         gnome_keyring = service.get_collections()
         unlocked_keyrings = service.unlock_sync(gnome_keyring).unlocked
 
-<<<<<<< HEAD
-        keyring_name = "{} Safe Storage".format(browser.capitalize())
-=======
         # While Slack on Linux has its own Cookies file, the password
         # is stored in a keyring named the same as Chromium's, but with
         # an "application" attribute of "Slack".
         keyring_name = f"{browser} Safe Storage"
->>>>>>> ed2dacb0
 
         for unlocked_keyring in unlocked_keyrings:
             for item in unlocked_keyring.get_items():
                 if item.get_label() == keyring_name:
-<<<<<<< HEAD
-=======
                     item_app = item.get_attributes().get(
                         "application", browser
                     )
                     if item_app.lower() != browser.lower():
                         continue
->>>>>>> ed2dacb0
                     item.load_secret_sync()
                     config["my_pass"] = item.get_secret().get_text()
                     pass_found = True
