"""test_pycookiecheat.py :: Tests for pycookiecheat module."""

import os
import sys
import time
import typing as t
from pathlib import Path
from tempfile import TemporaryDirectory
from urllib.error import URLError
from uuid import uuid4

import pytest
from playwright.sync_api import sync_playwright

from pycookiecheat import chrome_cookies

BROWSER = os.environ.get("TEST_BROWSER_NAME", "Chromium")


@pytest.fixture(scope="module")
def ci_setup() -> t.Generator:
    """Set up Chrome's cookies file and directory.

    Unfortunately, at least on MacOS 11, I haven't found a way to do this using
    a temporary directory or without accessing my actual keyring and profile.

    Things I've tried:
        - Use a temp directory for user-data-dir instead of actual Chrome
          profile
            - Seems not to work because the password is not correct for the
              profile.
            - Chrome generates a random password if one is not found for the
              profile, but this doesn't get added to Keychain and I haven't
              found a way to figure out what it's using for a particulary run

    Other notes:
        - Seems to require the "profile-directory" option instead of using the
          path to `Default` directly in user-data-dir
        - Seems to require a `max-age` for the cookie to last session to
          session

    https://chromium.googlesource.com/chromium/src/+/refs/heads/master/components/os_crypt/keychain_password_mac.mm
    """
    with TemporaryDirectory() as cookies_home, sync_playwright() as p:
        ex_path = os.environ.get("TEST_BROWSER_PATH")
        browser = p.chromium.launch_persistent_context(
            cookies_home,
            headless=False,
            chromium_sandbox=False,
            args=["--no-sandbox", "--disable-setuid-sandbox"],
            ignore_default_args=[
                "--use-mock-keychain",
            ],
            executable_path=ex_path,  # type: ignore
        )
        page = browser.new_page()
        page.goto("https://n8henrie.com")
        browser.add_cookies(
            [
                {
                    "name": "test_pycookiecheat",
                    "value": "It worked!",
                    "domain": "n8henrie.com",
                    "path": "/",
                    "expires": int(time.time()) + 300,
                }
            ]
        )
        browser.close()
        cookie_file = Path(cookies_home) / "Default" / "Cookies"
        yield cookie_file


def test_raises_on_empty() -> None:
    """Ensure that `chrome_cookies()` raises."""
    with pytest.raises(TypeError):
        chrome_cookies()  # type: ignore


def test_raises_without_scheme() -> None:
    """Ensure that `chrome_cookies("domain.com")` raises.

    The domain must specify a scheme (http or https).

    """
    with pytest.raises(URLError):
        chrome_cookies("n8henrie.com")


def test_no_cookies(ci_setup: str) -> None:
    """Ensure that no cookies are returned for a fake url."""
    never_been_here = "http://{0}.com".format(uuid4())
    empty_dict = chrome_cookies(
        never_been_here,
        cookie_file=ci_setup,
        browser=BROWSER,
    )
    assert empty_dict == dict()


def test_fake_cookie(ci_setup: str) -> None:
    """Tests a fake cookie from the website below.

    For this to pass, you'll have to visit the url and put in "TestCookie" and
    "Just_a_test!" to set a temporary cookie with the appropriate values.
    """
    cookies = chrome_cookies(
        "https://n8henrie.com",
        cookie_file=ci_setup,
        browser=BROWSER,
    )
    assert cookies.get("test_pycookiecheat") == "It worked!"


def test_raises_on_wrong_browser() -> None:
    """Passing a browser other than Chrome or Chromium raises ValueError."""
    with pytest.raises(ValueError):
<<<<<<< HEAD
        chrome_cookies("https://n8henrie.com", browser="Safari")
=======
        chrome_cookies("https://n8henrie.com", browser="Safari")


def test_slack_config() -> None:
    """Tests configuring for cookies from the macos Slack app.

    Hard to come up with a mock test, since the only functionality provided by
    the Slack app feature is to read cookies from a different file. So opt to
    just test that new functionality with something simple and fairly robust.
    """
    if sys.platform == "darwin":
        cfg1 = get_osx_config("slack")
        cfg2 = get_osx_config("SLACK")
    else:
        cfg1 = get_linux_config("slack")
        cfg2 = get_linux_config("SLACK")

    assert cfg1 == cfg2
    assert "Slack" in cfg1["cookie_file"]
>>>>>>> ed2dacb0
<|MERGE_RESOLUTION|>--- conflicted
+++ resolved
@@ -115,9 +115,6 @@
 def test_raises_on_wrong_browser() -> None:
     """Passing a browser other than Chrome or Chromium raises ValueError."""
     with pytest.raises(ValueError):
-<<<<<<< HEAD
-        chrome_cookies("https://n8henrie.com", browser="Safari")
-=======
         chrome_cookies("https://n8henrie.com", browser="Safari")
 
 
@@ -136,5 +133,4 @@
         cfg2 = get_linux_config("SLACK")
 
     assert cfg1 == cfg2
-    assert "Slack" in cfg1["cookie_file"]
->>>>>>> ed2dacb0
+    assert "Slack" in cfg1["cookie_file"]